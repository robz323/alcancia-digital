--- conflicted
+++ resolved
@@ -34,11 +34,8 @@
     "@elizaos/plugin-bootstrap": "1.5.7",
     "@elizaos/plugin-openai": "^1.0.11",
     "@elizaos/plugin-sql": "1.5.7",
-<<<<<<< HEAD
     "@elizaos/plugin-telegram": "^1.0.10",
-=======
     "@elizaos/plugin-starknet": "^1.0.0",
->>>>>>> cb7ab982
     "@elizaos/server": "1.5.7",
     "@tanstack/react-query": "^5.29.0",
     "clsx": "^2.1.1",
